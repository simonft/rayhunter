use std::pin::pin;
use std::sync::Arc;

use axum::body::Body;
use axum::extract::{Path, State};
use axum::http::header::CONTENT_TYPE;
use axum::http::StatusCode;
use axum::response::{IntoResponse, Response};
use rayhunter::diag::DataType;
use rayhunter::diag_device::DiagDevice;
use tokio::sync::RwLock;
use tokio::sync::mpsc::{Receiver, Sender};
use rayhunter::qmdl::QmdlWriter;
use log::{debug, error, info};
use tokio::fs::File;
use tokio_util::io::ReaderStream;
use tokio_util::task::TaskTracker;
use futures::{StreamExt, TryStreamExt};

use crate::display;
use crate::qmdl_store::{RecordingStore, RecordingStoreError};
use crate::server::ServerState;
use crate::analysis::AnalysisWriter;

pub enum DiagDeviceCtrlMessage {
    StopRecording,
    StartRecording((QmdlWriter<File>, File)),
    Exit,
}

pub fn run_diag_read_thread(
    task_tracker: &TaskTracker,
    mut dev: DiagDevice,
    mut qmdl_file_rx: Receiver<DiagDeviceCtrlMessage>,
    ui_update_sender: Sender<display::DisplayState>,
    qmdl_store_lock: Arc<RwLock<RecordingStore>>,
    enable_dummy_analyzer: bool,
) {
    task_tracker.spawn(async move {
        let (initial_qmdl_file, initial_analysis_file) = qmdl_store_lock.write().await.new_entry().await.expect("failed creating QMDL file entry");
        let mut maybe_qmdl_writer: Option<QmdlWriter<File>> = Some(QmdlWriter::new(initial_qmdl_file));
        let mut diag_stream = pin!(dev.as_stream().into_stream());
        let mut maybe_analysis_writer = Some(AnalysisWriter::new(initial_analysis_file, enable_dummy_analyzer).await
            .expect("failed to create analysis writer"));
        loop {
            tokio::select! {
                msg = qmdl_file_rx.recv() => {
                    match msg {
                        Some(DiagDeviceCtrlMessage::StartRecording((new_writer, new_analysis_file))) => {
                            maybe_qmdl_writer = Some(new_writer);
                            if let Some(analysis_writer) = maybe_analysis_writer {
                                analysis_writer.close().await.expect("failed to close analysis writer");
                            }
                            maybe_analysis_writer = Some(AnalysisWriter::new(new_analysis_file, enable_dummy_analyzer).await
                                .expect("failed to write to analysis file"));
                        },
                        Some(DiagDeviceCtrlMessage::StopRecording) => {
                            maybe_qmdl_writer = None;
                            if let Some(analysis_writer) = maybe_analysis_writer {
                                analysis_writer.close().await.expect("failed to close analysis writer");
                            }
                            maybe_analysis_writer = None;
                        },
                        // None means all the Senders have been dropped, so it's
                        // time to go
                        Some(DiagDeviceCtrlMessage::Exit) | None => {
                            info!("Diag reader thread exiting...");
                            if let Some(analysis_writer) = maybe_analysis_writer {
                                analysis_writer.close().await.expect("failed to close analysis writer");
                            }
                            return Ok(())
                        },
                    }
                }
                maybe_container = diag_stream.next() => {
                    match maybe_container.unwrap() {
                        Ok(container) => {
                            if container.data_type != DataType::UserSpace {
                                debug!("skipping non-userspace diag messages...");
                                continue;
                            }
                            // keep track of how many bytes were written to the QMDL file so we can read
                            // a valid block of data from it in the HTTP server
                            if let Some(qmdl_writer) = maybe_qmdl_writer.as_mut() {
                                qmdl_writer.write_container(&container).await.expect("failed to write to QMDL writer");
                                debug!("total QMDL bytes written: {}, updating manifest...", qmdl_writer.total_written);
                                let mut qmdl_store = qmdl_store_lock.write().await;
                                let index = qmdl_store.current_entry.expect("DiagDevice had qmdl_writer, but QmdlStore didn't have current entry???");
                                qmdl_store.update_entry_qmdl_size(index, qmdl_writer.total_written).await
                                    .expect("failed to update qmdl file size");
                                debug!("done!");
                            } else {
                                debug!("no qmdl_writer set, continuing...");
                            }

                            if let Some(analysis_writer) = maybe_analysis_writer.as_mut() {
                                let analysis_output = analysis_writer.analyze(container).await
                                    .expect("failed to analyze container");
                                let (analysis_file_len, heuristic_warning) = analysis_output;
                                if heuristic_warning {
                                    info!("a heuristic triggered on this run!");
                                    ui_update_sender.send(display::DisplayState::WarningDetected).await
                                        .expect("couldn't send ui update message: {}");
                                }
                                let mut qmdl_store = qmdl_store_lock.write().await;
                                let index = qmdl_store.current_entry.expect("DiagDevice had qmdl_writer, but QmdlStore didn't have current entry???");
                                qmdl_store.update_entry_analysis_size(index, analysis_file_len).await
                                    .expect("failed to update analysis file size");
                            }
                        },
                        Err(err) => {
                            error!("error reading diag device: {}", err);
                            return Err(err);
                        }
                    }
                }
            }
        }
    });
}

pub async fn start_recording(State(state): State<Arc<ServerState>>) -> Result<(StatusCode, String), (StatusCode, String)> {
    if state.debug_mode {
        return Err((StatusCode::FORBIDDEN, "server is in debug mode".to_string()));
    }
    let mut qmdl_store = state.qmdl_store_lock.write().await;
    let (qmdl_file, analysis_file) = qmdl_store.new_entry().await
        .map_err(|e| (StatusCode::INTERNAL_SERVER_ERROR, format!("couldn't create new qmdl entry: {}", e)))?;
    let qmdl_writer = QmdlWriter::new(qmdl_file);
    state.diag_device_ctrl_sender.send(DiagDeviceCtrlMessage::StartRecording((qmdl_writer, analysis_file))).await
        .map_err(|e| (StatusCode::INTERNAL_SERVER_ERROR, format!("couldn't send stop recording message: {}", e)))?;

<<<<<<< HEAD
    let display_state = if state.colorblind_mode { 
        display::DisplayState::RecordingCBM
    } else {
        display::DisplayState::Recording
    };
=======
    let display_state = framebuffer::DisplayState::Recording;
>>>>>>> fb9c4ab8
    state.ui_update_sender.send(display_state).await
        .map_err(|e| (StatusCode::INTERNAL_SERVER_ERROR, format!("couldn't send ui update message: {}", e)))?;

    Ok((StatusCode::ACCEPTED, "ok".to_string()))
}

pub async fn stop_recording(State(state): State<Arc<ServerState>>) -> Result<(StatusCode, String), (StatusCode, String)> {
    if state.debug_mode {
        return Err((StatusCode::FORBIDDEN, "server is in debug mode".to_string()));
    }
    let mut qmdl_store = state.qmdl_store_lock.write().await;
    qmdl_store.close_current_entry().await
        .map_err(|e| (StatusCode::INTERNAL_SERVER_ERROR, format!("couldn't close current qmdl entry: {}", e)))?;
    state.diag_device_ctrl_sender.send(DiagDeviceCtrlMessage::StopRecording).await
        .map_err(|e| (StatusCode::INTERNAL_SERVER_ERROR, format!("couldn't send stop recording message: {}", e)))?;
    state.ui_update_sender.send(display::DisplayState::Paused).await
        .map_err(|e| (StatusCode::INTERNAL_SERVER_ERROR, format!("couldn't send ui update message: {}", e)))?;
    Ok((StatusCode::ACCEPTED, "ok".to_string()))
}

pub async fn delete_recording(
    State(state): State<Arc<ServerState>>,
    Path(qmdl_name): Path<String>,
) -> Result<(StatusCode, String), (StatusCode, String)> {
    if state.debug_mode {
        return Err((StatusCode::FORBIDDEN, "server is in debug mode".to_string()));
    }
    let mut qmdl_store = state.qmdl_store_lock.write().await;
    match qmdl_store.delete_entry(&qmdl_name).await {
        Err(RecordingStoreError::NoSuchEntryError) => return Err((StatusCode::BAD_REQUEST, format!("no recording with name {qmdl_name}"))),
        Err(e) => return Err((StatusCode::INTERNAL_SERVER_ERROR, format!("couldn't delete recording: {e}"))),
        Ok(_) => {},
    }
    state.diag_device_ctrl_sender.send(DiagDeviceCtrlMessage::StopRecording).await
        .map_err(|e| (StatusCode::INTERNAL_SERVER_ERROR, format!("couldn't send stop recording message: {}", e)))?;
    state.ui_update_sender.send(display::DisplayState::Paused).await
        .map_err(|e| (StatusCode::INTERNAL_SERVER_ERROR, format!("couldn't send ui update message: {}", e)))?;
    Ok((StatusCode::ACCEPTED, "ok".to_string()))
}

pub async fn delete_all_recordings(State(state): State<Arc<ServerState>>) -> Result<(StatusCode, String), (StatusCode, String)> {
    if state.debug_mode {
        return Err((StatusCode::FORBIDDEN, "server is in debug mode".to_string()));
    }
    let mut qmdl_store = state.qmdl_store_lock.write().await;
    qmdl_store.delete_all_entries().await
        .map_err(|e| (StatusCode::INTERNAL_SERVER_ERROR, format!("couldn't delete all recordings: {}", e)))?;
    state.diag_device_ctrl_sender.send(DiagDeviceCtrlMessage::StopRecording).await
        .map_err(|e| (StatusCode::INTERNAL_SERVER_ERROR, format!("couldn't send stop recording message: {}", e)))?;
    state.ui_update_sender.send(display::DisplayState::Paused).await
        .map_err(|e| (StatusCode::INTERNAL_SERVER_ERROR, format!("couldn't send ui update message: {}", e)))?;
    Ok((StatusCode::ACCEPTED, "ok".to_string()))
}

pub async fn get_analysis_report(State(state): State<Arc<ServerState>>, Path(qmdl_name): Path<String>) -> Result<Response, (StatusCode, String)> {
    let qmdl_store = state.qmdl_store_lock.read().await;
    let (entry_index, _) = if qmdl_name == "live" {
        qmdl_store.get_current_entry().ok_or((
            StatusCode::SERVICE_UNAVAILABLE,
            "No QMDL data's being recorded to analyze, try starting a new recording!".to_string()
        ))?
    } else {
        qmdl_store.entry_for_name(&qmdl_name).ok_or((
            StatusCode::NOT_FOUND,
            format!("Couldn't find QMDL entry with name \"{}\"", qmdl_name)
        ))?
    };
    let analysis_file = qmdl_store.open_entry_analysis(entry_index).await
        .map_err(|e| (StatusCode::INTERNAL_SERVER_ERROR, format!("{:?}", e)))?;
    let analysis_stream = ReaderStream::new(analysis_file);

    let headers = [(CONTENT_TYPE, "application/x-ndjson")];
    let body = Body::from_stream(analysis_stream);
    Ok((headers, body).into_response())
}<|MERGE_RESOLUTION|>--- conflicted
+++ resolved
@@ -130,15 +130,7 @@
     state.diag_device_ctrl_sender.send(DiagDeviceCtrlMessage::StartRecording((qmdl_writer, analysis_file))).await
         .map_err(|e| (StatusCode::INTERNAL_SERVER_ERROR, format!("couldn't send stop recording message: {}", e)))?;
 
-<<<<<<< HEAD
-    let display_state = if state.colorblind_mode { 
-        display::DisplayState::RecordingCBM
-    } else {
-        display::DisplayState::Recording
-    };
-=======
-    let display_state = framebuffer::DisplayState::Recording;
->>>>>>> fb9c4ab8
+    let display_state = display::DisplayState::Recording;
     state.ui_update_sender.send(display_state).await
         .map_err(|e| (StatusCode::INTERNAL_SERVER_ERROR, format!("couldn't send ui update message: {}", e)))?;
 
